/**
 * opspace_controller.cc
 *
 * Copyright 2019. All Rights Reserved.
 *
 * Created: June 4, 2019
 * Authors: Toki Migimatsu
 */

#include "logic_opt/control/opspace_controller.h"

#include <mutex>  // std::mutex

#include <ctrl_utils/control.h>
#include <ctrl_utils/euclidian.h>
#include <ctrl_utils/filesystem.h>
#include <ctrl_utils/json.h>
#include <ctrl_utils/math.h>
#include <ctrl_utils/redis_client.h>
#include <ctrl_utils/timer.h>
#include <ncollide_cpp/ncollide3d.h>
#include <ncollide_cpp/ncollide2d.h>
#include <spatial_dyn/algorithms/inverse_kinematics.h>
#include <redis_gl/redis_gl.h>

#include "logic_opt/control/throw_constraint_scp.h"
#include "logic_opt/optimization/constraints.h"
#include "logic_opt/optimization/ipopt.h"
#include "logic_opt/optimization/objectives.h"

namespace Eigen {

using Vector7d = Eigen::Matrix<double,7,1>;
using Matrix32d = Matrix<double,3,2>;

}  // namespace Eigen

namespace {

// Robot
const std::string kNameRobot = "franka_panda";
const std::string kPathResources = "../resources";
const std::string kPathUrdf = kPathResources + "/" + kNameRobot + "/" + kNameRobot + ".urdf";

const std::string KEY_MODELS_PREFIX  = "dbot::model::";
const std::string KEY_OBJECTS_PREFIX = "dbot::object::";
const std::string KEY_OBJECT_MODELS_PREFIX = KEY_OBJECTS_PREFIX + "model::";

// SET keys
const std::string KEY_SENSOR_Q        = kNameRobot + "::sensor::q";
const std::string KEY_SENSOR_DQ       = kNameRobot + "::sensor::dq";
const std::string KEY_CONTROL_DX        = kNameRobot + "::control::dx";
const std::string KEY_CONTROL_POS     = kNameRobot + "::control::pos";
const std::string KEY_CONTROL_ORI     = kNameRobot + "::control::ori";
const std::string KEY_CONTROL_POS_ERR = kNameRobot + "::control::pos_err";
const std::string KEY_CONTROL_ORI_ERR = kNameRobot + "::control::ori_err";
const std::string KEY_CONTROL_POS_DES = kNameRobot + "::control::pos_des";
const std::string KEY_CONTROL_ORI_DES = kNameRobot + "::control::ori_des";
const std::string KEY_COLLISION_POS    = kNameRobot + "::collision::pos";
const std::string KEY_COLLISION_ACTIVE = kNameRobot + "::collision::active";
const std::string KEY_COLLISION_KP_KV  = kNameRobot + "::collision::kp_kv";

// Gripper keys
const std::string kNameGripper = "robotiq_gripper";
const std::string KEY_GRIPPER_COMMAND = kNameGripper + "::control::pub::command";
const std::string KEY_GRIPPER_STATUS  = kNameGripper + "::control::pub::status";

// Controller gains
const std::string KEY_CONTROL_POS_TOL = kNameRobot + "::control::pos_tol";
const std::string KEY_CONTROL_ORI_TOL = kNameRobot + "::control::ori_tol";
const std::string KEY_CONTROL_POS_VEL_TOL = kNameRobot + "::control::pos_vel_tol";
const std::string KEY_CONTROL_ORI_VEL_TOL = kNameRobot + "::control::ori_vel_tol";
const std::string KEY_CONTROL_POS_ERR_MAX = kNameRobot + "::control::pos_err_max";
const std::string KEY_CONTROL_ORI_ERR_MAX = kNameRobot + "::control::ori_err_max";

const double kTimerFreq          = 1000.;

const Eigen::Vector7d kQHome     = (Eigen::Vector7d() <<
                                    0., -M_PI/6., 0., -5.*M_PI/6., 0., 2.*M_PI/3., 0.).finished();
const Eigen::Vector3d kEeOffset  = Eigen::Vector3d(0., 0., 0.107);  // Without gripper
const Eigen::Vector3d kFrankaGripperOffset  = Eigen::Vector3d(0., 0., 0.1034);
const Eigen::Vector3d kRobotiqGripperOffset = Eigen::Vector3d(0., 0., 0.144);  // Ranges from 0.130 to 0.144
const Eigen::Vector3d kEpsilonPos = Eigen::Vector3d(0.02, 0.02, 0.01);
const double kEpsilonOri    = 0.5;
const double kEpsilonVelPos = 0.02;
const double kEpsilonVelOri = 0.05;
const double kMaxErrorPos   = 80 * 0.04;
const double kMaxErrorOri   = 80 * M_PI / 20;

const std::string kEeFrame = "ee";

<<<<<<< HEAD
std::vector<int> gripper_widths;

=======
>>>>>>> 0bf8b773
std::unique_ptr<ncollide3d::shape::Shape>
MakeCollision(const spatial_dyn::Graphics::Geometry& geometry) {
  switch (geometry.type) {
    case spatial_dyn::Graphics::Geometry::Type::kBox: {
      return std::make_unique<ncollide3d::shape::Cuboid>(geometry.scale.array() / 2.);
    case spatial_dyn::Graphics::Geometry::Type::kCapsule:
      return std::make_unique<ncollide3d::shape::Capsule>(geometry.length / 2., geometry.radius);
    case spatial_dyn::Graphics::Geometry::Type::kSphere:
      return std::make_unique<ncollide3d::shape::Ball>(geometry.radius);
    case spatial_dyn::Graphics::Geometry::Type::kMesh:
      return std::make_unique<ncollide3d::shape::TriMesh>(geometry.mesh);
    default:
      throw std::runtime_error("MakeCollision(): Geometry type " +
                               ctrl_utils::ToString(geometry.type) + " not implemented yet.");
      break;
    }
  }
}

struct WorldState {

<<<<<<< HEAD
  WorldState(const std::map<std::string, logic_opt::Object3>& objects_in) {
=======
  WorldState(const logic_opt::World3& world) {
    const std::map<std::string, logic_opt::Object3>& objects_in = *world.objects();
>>>>>>> 0bf8b773
    objects = std::make_shared<std::map<std::string, logic_opt::Object3>>();
    for (const auto& key_val : objects_in) {
      const std::string& name_object = key_val.first;
      if (name_object == "wall") continue;
      const logic_opt::Object3& rb = key_val.second;
      objects->emplace(name_object, rb);

<<<<<<< HEAD
=======
      logic_opt::Object3& object = objects->at(name_object);
      const Eigen::Isometry3d T_to_world = world.T_to_world(name_object, Eigen::MatrixXd::Zero(6, world.num_timesteps()), 0);
      object.set_T_to_parent(T_to_world);

>>>>>>> 0bf8b773
      if (rb.graphics.empty()) continue;

      std::shared_ptr<ncollide3d::shape::Shape> collision;
      if (rb.graphics.size() == 1) {
        collision = MakeCollision(rb.graphics[0].geometry);
        continue;
      }

      ncollide3d::shape::ShapeVector shapes;
      shapes.reserve(rb.graphics.size());
      for (const spatial_dyn::Graphics& graphics : rb.graphics) {
        shapes.emplace_back(logic_opt::ConvertIsometry<3>(graphics.T_to_parent),
                            MakeCollision(graphics.geometry));
      }
      collision = std::make_unique<ncollide3d::shape::Compound>(std::move(shapes));
<<<<<<< HEAD
      objects->at(name_object).collision = std::move(collision);
=======
      object.collision = std::move(collision);
>>>>>>> 0bf8b773
    }
  }

  std::shared_ptr<std::map<std::string, logic_opt::Object3>> objects;
  size_t t;
  std::mutex mtx_objects;

  Eigen::MatrixXd X_plan;
  std::mutex mtx_plan;

};

bool HasPoseConverged(const spatial_dyn::ArticulatedBody& ab, const Eigen::Vector3d& x_des,
                      const Eigen::Quaterniond& quat_des, const Eigen::Vector3d& ee_offset,
                      const Eigen::Vector3d& eps_pos, double eps_ori) {
  const Eigen::Vector3d x = spatial_dyn::Position(ab, -1, ee_offset);
  const Eigen::Quaterniond quat = spatial_dyn::Orientation(ab, -1);
  return ((x - x_des).array().abs() < eps_pos.array()).all() &&
         ctrl_utils::OrientationError(quat, quat_des).norm() < eps_ori;
}

bool HasVelocityConverged(const spatial_dyn::ArticulatedBody& ab, const Eigen::Vector3d& ee_offset,
                          double eps_vel_pos, double eps_vel_ori) {
  const Eigen::Matrix6Xd& J = spatial_dyn::Jacobian(ab, -1, ee_offset);
  const Eigen::Vector3d dx = J.topRows<3>() * ab.dq();
  const Eigen::Vector3d w = J.bottomRows<3>() * ab.dq();
  return dx.norm() < eps_vel_pos && w.norm() < eps_vel_ori;
}

bool HasConverged(const spatial_dyn::ArticulatedBody& ab, const Eigen::Vector3d& x_des,
                  const Eigen::Quaterniond& quat_des, const Eigen::Vector3d& ee_offset,
                  const Eigen::Vector3d& eps_pos, double eps_vel_pos, double eps_ori, double eps_vel_ori) {
  return HasPoseConverged(ab, x_des, quat_des, ee_offset, eps_pos, eps_ori) &&
         HasVelocityConverged(ab, ee_offset, eps_vel_pos, eps_vel_ori);
}

void UpdateObjectStates(ctrl_utils::RedisClient& redis, const logic_opt::World3& world,
                        WorldState& sim, size_t idx_trajectory, const Eigen::MatrixXd& X_optimal,
                        const Eigen::Isometry3d& T_ee_to_world,
                        const redis_gl::simulator::Interaction& interaction);

Eigen::MatrixXd PlanGrasps(const logic_opt::World3& world, const Eigen::MatrixXd& X_optimal);

std::map<size_t, std::pair<Eigen::MatrixXd, Eigen::MatrixXd>>
ComputeThrowTrajectories(spatial_dyn::ArticulatedBody& ab, const logic_opt::World3& world,
                         const Eigen::MatrixXd& X_optimal);

void InitializeRedisKeys(ctrl_utils::RedisClient& redis, const logic_opt::World3& world) {
  // Initialize controller parameters
  redis.set(KEY_CONTROL_POS_TOL, 3 * kEpsilonPos);
  redis.set(KEY_CONTROL_POS_VEL_TOL, kEpsilonVelPos);
  redis.set(KEY_CONTROL_ORI_TOL, kEpsilonOri);
  redis.set(KEY_CONTROL_ORI_VEL_TOL, kEpsilonVelOri);
  redis.set(KEY_CONTROL_POS_ERR_MAX, kMaxErrorPos);
  redis.set(KEY_CONTROL_ORI_ERR_MAX, kMaxErrorOri);

  const redis_gl::simulator::ModelKeys kModelKeys("dbot");
  redis_gl::simulator::RegisterModelKeys(redis, kModelKeys);
  redis_gl::simulator::RegisterResourcePath(redis, (std::filesystem::current_path() / kPathResources).string());
  for (const std::pair<std::string, spatial_dyn::RigidBody>& key_val : *world.objects()) {
    const std::string& frame = key_val.first;
    if (frame == "hook" || frame == "box_1" || frame == "box_2" || frame == "box_3" || frame == "shelf") continue;
    // if (frame == kEeFrame) continue;
    const spatial_dyn::RigidBody& object = key_val.second;
    redis_gl::simulator::ObjectModel object_model;
    object_model.name = frame;
    object_model.graphics = object.graphics;
    object_model.key_pos = KEY_OBJECTS_PREFIX + object_model.name + "::pos";
    object_model.key_ori = KEY_OBJECTS_PREFIX + object_model.name + "::ori";
    redis_gl::simulator::RegisterObject(redis, kModelKeys, object_model);
    const Eigen::Isometry3d T_to_world = world.T_to_world(frame, Eigen::MatrixXd::Zero(6, world.num_timesteps()), 0);
    redis.set(object_model.key_pos, T_to_world.translation());
    redis.set(object_model.key_ori, Eigen::Quaterniond(T_to_world.linear()).coeffs());
  }

  redis.set(KEY_OBJECTS_PREFIX + world.kWorldFrame + "::pos", Eigen::Vector3d::Zero());
  redis.set(KEY_OBJECTS_PREFIX + world.kWorldFrame + "::ori", Eigen::Quaterniond::Identity().coeffs());

  redis.sync_commit();
}

void TrajectoryOptimizationThread(const logic_opt::World3* world, const Eigen::MatrixXd* X,
                                  WorldState* sim, std::atomic_bool* m_runloop) {
  logic_opt::Ipopt::Options options;
  options.print_level = 0;
  logic_opt::Ipopt ipopt(options);
  logic_opt::Ipopt::OptimizationData data;

  std::cout << "TrajectoryOptimizationThread" << std::endl;

  ctrl_utils::Timer timer(10);

  while (*m_runloop) {
    timer.Sleep();

    sim->mtx_objects.lock();
    const double t_action = sim->t;
    const auto sim_objects = std::make_shared<std::map<std::string, logic_opt::Object3>>(*sim->objects);
    sim->mtx_objects.unlock();

    logic_opt::World3 sim_world(sim_objects);
    const std::string& control = world->control_frame(t_action);
    const std::string& target = world->target_frame(t_action);
    const ctrl_utils::Tree<std::string, logic_opt::Frame>& tree = world->frames(t_action);

    // Copy kinematic tree from world
    auto sim_objects_abs = std::make_shared<std::map<std::string, logic_opt::Object3>>(*sim_objects);
    for (const std::pair<std::string, logic_opt::Frame>& node : tree.values()) {
      const std::string& frame = node.first;
      const std::optional<std::string> parent = tree.parent(frame);
      if (!parent || *parent == sim_world.kWorldFrame) continue;

      // Fix pose relative to parent
      sim_world.AttachFrame(frame, *parent, 0);
      sim_world.set_controller_frames("", "", 0);
      const Eigen::Isometry3d& T_to_world = sim_objects_abs->at(frame).T_to_parent();
      const Eigen::Isometry3d& T_parent_to_world = sim_objects_abs->at(*parent).T_to_parent();
      sim_objects->at(frame).set_T_to_parent(T_parent_to_world.inverse() * T_to_world);
    }
    sim_objects_abs.reset();

    const Eigen::Isometry3d& T_control_to_target = sim_objects->at(control).T_to_parent();
    const Eigen::Isometry3d& T_control_to_target_des = world->T_control_to_target(*X, t_action);

    logic_opt::Objectives objectives;
    objectives.emplace_back(new logic_opt::LinearVelocityObjective3(sim_world, kEeFrame));
    objectives.emplace_back(new logic_opt::AngularVelocityObjective(sim_world, kEeFrame, 2.));

    logic_opt::Constraints constraints;

    size_t t = 0;
    constraints.emplace_back(new logic_opt::CartesianPoseConstraint<3>(
        sim_world, t, control, target, T_control_to_target));
    t += constraints.back()->num_timesteps();

    t += 2;

    constraints.emplace_back(new logic_opt::CartesianPoseConstraint<3>(
        sim_world, t, control, target, T_control_to_target_des));
    t += constraints.back()->num_timesteps();

    for (int t_last = t - constraints.back()->num_timesteps(), dt = -2; dt < -1; dt++) {
      constraints.emplace_back(new logic_opt::TrajectoryConstraint(sim_world, t_last + dt));
    }

    const size_t T = sim_world.num_timesteps();
    if (t != T) throw std::runtime_error("Constraint timesteps must equal T.");

    logic_opt::FrameVariables<3> variables(T);
    variables.X_0 = Eigen::MatrixXd::Zero(sim_world.kDof, sim_world.num_timesteps());
    const Eigen::VectorXd x_0 = ctrl_utils::Log(T_control_to_target);
    const Eigen::VectorXd x_T = ctrl_utils::Log(T_control_to_target_des);
    for (size_t i = 0; i < logic_opt::FrameVariables<3>::kDof; i++) {
      variables.X_0.row(i).setLinSpaced(variables.X_0.cols(), x_0(i), x_T(i));
    }

    // std::cout << variables.X_0 << std::endl << std::endl;

    continue;
    try {
      const Eigen::MatrixXd X_plan = ipopt.Trajectory(variables, objectives, constraints, &data);
      if (ipopt.status() == "success") {
        sim->mtx_plan.lock();
        sim->X_plan = X_plan;
        sim->mtx_plan.unlock();
        // std::cout << X_plan << std::endl << std::endl;
      } else {
        sim->mtx_plan.lock();
        sim->X_plan = variables.X_0;
        sim->X_plan.col(1) = sim->X_plan.col(sim->X_plan.cols() - 1);
        sim->mtx_plan.unlock();
      }
    } catch (...) {}
    // for (const std::unique_ptr<logic_opt::Constraint>& c : constraints) {
    //   Eigen::VectorXd f(c->num_constraints());
    //   c->Evaluate(X_plan, f);
    //   std::cout << c->name << ":" << std::endl;
    //   for (size_t i = 0; i < c->num_constraints(); i++) {
    //     std::cout << "  "
    //               << (c->constraint_type(i) == logic_opt::Constraint::Type::kInequality ?
    //                   "<" : "=")
    //               << " : " << f(i) << std::endl;
    //   }
    // }
    // std::cout << sim_world << std::endl << std::endl;
  }
}

std::pair<std::set<std::string>, std::set<std::string>>
ComputeCollisionPairs(const logic_opt::World3& world, size_t t_collision) {
  const ctrl_utils::Tree<std::string, logic_opt::Frame>& frames = world.frames(t_collision);
  std::pair<std::set<std::string>, std::set<std::string>> ee_obstacles;
  for (const std::pair<std::string, logic_opt::Frame>& key_val : frames.values()) {
    const std::string& frame = key_val.first;
    if (frame == logic_opt::World3::kWorldFrame || !world.objects()->at(frame).collision) continue;
    if (frame == "wall") continue;

    // Descendants of the control frame are fixed to the ee and can't collide
    if (frames.is_descendant(frame, world.control_frame(t_collision))) {
      ee_obstacles.first.insert(frame);
    } else {
      ee_obstacles.second.insert(frame);
    }
  }
  return ee_obstacles;
}

}  // namespace

namespace logic_opt {

void ExecuteOpspaceController(spatial_dyn::ArticulatedBody& ab, const World3& world,
                              const Eigen::MatrixXd& X_optimal, volatile std::sig_atomic_t& g_runloop) {

  // auto throw_trajectories = ComputeThrowTrajectories(ab, world, X_optimal);

  // Modify trajectory for grasping
  Eigen::MatrixXd X_final = PlanGrasps(world, X_optimal);
  std::cout << X_final << std::endl << std::endl;

  // Set up timer and Redis
  ctrl_utils::RedisClient redis;
  redis.connect();
  InitializeRedisKeys(redis, world);
  ctrl_utils::RedisClient redis_robot;
  redis_robot.connect("172.24.69.103");

  ctrl_utils::Timer timer(kTimerFreq);

  // End-effector parameters
  ab.set_q(kQHome);
  Eigen::Quaterniond quat_grasp_to_ee(spatial_dyn::Orientation(ab).inverse());
  const Eigen::Vector3d ee_offset = kEeOffset + kRobotiqGripperOffset;
  const Eigen::Isometry3d T_grasp_to_ee = Eigen::Translation3d(ee_offset) * quat_grasp_to_ee;
  // const Eigen::Isometry3d& T_ee = world.objects()->at(kEeFrame).T_to_parent();
  // Eigen::Quaterniond quat_ee(T_ee.linear());
  // Eigen::Ref<const Eigen::Vector3d> ee_offset = T_ee.translation();

  // Create sim world
<<<<<<< HEAD
  WorldState sim(*world.objects());
=======
  WorldState sim(world);
>>>>>>> 0bf8b773
  std::thread thread_trajectory;

  size_t idx_trajectory = 0;
  sim.t = idx_trajectory;

  auto ee_objects = ComputeCollisionPairs(world, idx_trajectory);
  std::atomic_bool m_runloop = { true };
  while (g_runloop) {
    timer.Sleep();

    // Controller frames
    const std::pair<std::string, std::string>& controller_frames = world.controller_frames(idx_trajectory);
    const std::string& control_frame = controller_frames.first;
    const std::string& target_frame = controller_frames.second;

    // Get Redis values
    auto fut_interaction = redis.get<redis_gl::simulator::Interaction>(redis_gl::simulator::KEY_INTERACTION);
    std::future<Eigen::Vector7d> fut_q = redis_robot.get<Eigen::Vector7d>(KEY_SENSOR_Q);
    std::future<Eigen::Vector7d> fut_dq = redis_robot.get<Eigen::Vector7d>(KEY_SENSOR_DQ);
    std::future<std::string> fut_sensor_pos = redis_robot.get<std::string>("franka_panda::sensor::pos");
    std::future<std::string> fut_sensor_ori = redis_robot.get<std::string>("franka_panda::sensor::ori");
    std::future<Eigen::Vector3d> fut_eps_pos = redis.get<Eigen::Vector3d>(KEY_CONTROL_POS_TOL);
    std::future<double> fut_eps_ori = redis.get<double>(KEY_CONTROL_ORI_TOL);
    std::future<double> fut_eps_vel_pos = redis.get<double>(KEY_CONTROL_POS_VEL_TOL);
    std::future<double> fut_eps_vel_ori = redis.get<double>(KEY_CONTROL_ORI_VEL_TOL);
    // std::future<Eigen::Vector3d> fut_pos_control = redis.get<Eigen::Vector3d>(KEY_OBJECTS_PREFIX + control_frame + "::pos");
    // std::future<Eigen::Vector4d> fut_quat_control = redis.get<Eigen::Vector4d>(KEY_OBJECTS_PREFIX + control_frame + "::ori");
    std::future<Eigen::Vector3d> fut_pos_target = redis.get<Eigen::Vector3d>(KEY_OBJECTS_PREFIX + target_frame + "::pos");
    std::future<Eigen::Vector4d> fut_quat_target = redis.get<Eigen::Vector4d>(KEY_OBJECTS_PREFIX + target_frame + "::ori");
    redis.commit();
    redis_robot.commit();

    // Compute forward kinematics
    ab.set_q(fut_q.get());
    ab.set_dq(fut_dq.get());
    redis.set(KEY_SENSOR_Q, ab.q());
    redis.set(KEY_SENSOR_DQ, ab.dq());
    redis.set("franka_panda::sensor::pos", fut_sensor_pos.get());
    redis.set("franka_panda::sensor::ori", fut_sensor_ori.get());
    redis.commit();

    // TODO: from perception
    const Eigen::Quaterniond quat_control_to_world =
        world.controller(idx_trajectory) == "push_2"
            ? Eigen::Quaterniond(world.Orientation(control_frame, World3::kWorldFrame, X_final, idx_trajectory))
            // : Eigen::Quaterniond(fut_quat_control.get());
            : Eigen::Quaterniond(sim.objects->at(control_frame).T_to_parent().linear());
    const Eigen::Quaterniond quat_target_to_world =
        world.controller(idx_trajectory) == "push_1"
            ? Eigen::Quaterniond(world.Orientation(target_frame, World3::kWorldFrame, X_final, idx_trajectory))
            : Eigen::Quaterniond(fut_quat_target.get());

    // const Eigen::Isometry3d T_control_to_world = Eigen::Translation3d(fut_pos_control.get()) *
    const Eigen::Isometry3d T_control_to_world = Eigen::Translation3d(sim.objects->at(control_frame).T_to_parent().translation()) *
                                                 quat_control_to_world;
    const Eigen::Isometry3d T_target_to_world = Eigen::Translation3d(fut_pos_target.get()) *
                                                quat_target_to_world;
    const Eigen::Isometry3d& T_grasp_to_world = ab.T_to_world(-1) * T_grasp_to_ee;
    const Eigen::Isometry3d T_control_to_ee = Eigen::Translation3d(-ee_offset) * ab.T_to_world(-1).inverse() * T_control_to_world;

    // const Eigen::Isometry3d T_control_to_ee = quat_ee * world.T_to_frame(control_frame, kEeFrame, X_final, idx_trajectory);
    // const Eigen::Isometry3d T_target_to_world = target_frame != World3::kWorldFrame
    //                                               ? sim.objects->at(target_frame).T_to_parent()
    //                                               : Eigen::Isometry3d::Identity();world.T_to_world(target_frame, X_final, idx_trajectory);
    const Eigen::Isometry3d T_control_to_target_des = world.T_control_to_target(X_final, idx_trajectory);

    // Update object states
    sim.mtx_objects.lock();
    if (target_frame != World3::kWorldFrame) {
      sim.objects->at(target_frame).set_T_to_parent(T_target_to_world);
    }
    UpdateObjectStates(redis, world, sim, idx_trajectory, X_final, T_grasp_to_world,
                       fut_interaction.get());
    sim.objects->at(kEeFrame).set_T_to_parent(T_grasp_to_world);
    sim.t = idx_trajectory;
    sim.mtx_objects.unlock();
    if (!thread_trajectory.joinable()) {
      thread_trajectory = std::thread(TrajectoryOptimizationThread, &world, &X_final, &sim, &m_runloop);
    }
    // TrajectoryOptimizationThread(&world, &X_final, &sim, &g_runloop);

    // Compute desired pose
    const Eigen::Isometry3d T_des_to_world = T_target_to_world * T_control_to_target_des * T_control_to_ee.inverse();
    Eigen::Vector3d x_des = T_des_to_world.translation();
    if (x_des(2) <= 0.03) x_des(2) = 0.03;
    const Eigen::Quaterniond quat_des = Eigen::Quaterniond(T_des_to_world.linear());

    // Check for convergence
    const double eps_vel_pos = fut_eps_vel_pos.get();
    const double eps_vel_ori = fut_eps_vel_ori.get();
    if (HasConverged(ab, x_des, quat_des, ee_offset, fut_eps_pos.get(),
                     eps_vel_pos, fut_eps_ori.get(), eps_vel_ori)) {
      static size_t t_pick;
      const std::string& controller = world.controller(idx_trajectory);
      std::string gripper_status = "done";
      if (controller == "place") {
        if (t_pick == 0) {
          t_pick++;
          std::cout << "next" << std::endl;
          X_final(2, idx_trajectory) -= 0.03;
          redis.set(KEY_CONTROL_POS_TOL, kEpsilonPos + Eigen::Vector3d(0.01, 0.01, 0.));
          continue;
        }
        std::cout << "Opening gripper... " << std::flush;
        gripper_status = redis.sync_request<std::string>(KEY_GRIPPER_COMMAND, "o", KEY_GRIPPER_STATUS);
        std::cout << "Done." << std::endl;
      } else if (controller == "pick") {
        if (t_pick == 0) {
          t_pick++;
          std::cout << "next" << std::endl;
          X_final(2, idx_trajectory) -= 0.05;
          redis.set(KEY_CONTROL_POS_TOL, kEpsilonPos + Eigen::Vector3d(0.01, 0.01, 0.));
          continue;
        }
        std::cout << "Closing gripper to " << gripper_widths[idx_trajectory] << "... " << std::endl;
        gripper_status = redis.sync_request<std::string>(KEY_GRIPPER_COMMAND, gripper_widths[idx_trajectory], KEY_GRIPPER_STATUS);
        std::cout << "Done." << std::endl;
      } else if (controller == "push_1") {
        if (t_pick == 0) {
          t_pick++;
          std::cout << "next" << std::endl;
          X_final.block<2,1>(0, idx_trajectory) -= Eigen::Vector2d(0.03, 0.1);
          redis.set(KEY_CONTROL_POS_TOL, kEpsilonPos + Eigen::Vector3d(0.1, 0., 0.));
          redis.set(KEY_CONTROL_POS_VEL_TOL, 3 * kEpsilonVelPos);
          continue;
        }
      }
      if (gripper_status != "done") {
        throw std::runtime_error("Gripper command failed: " + gripper_status + ".");
      }

      idx_trajectory++;
      if (idx_trajectory >= X_final.cols()) {
        break;
      }
      if (world.controller(idx_trajectory) == "pick") {
        t_pick = 0;
        X_final(2, idx_trajectory) += 0.05;
        redis.set(KEY_CONTROL_POS_TOL, kEpsilonPos + Eigen::Vector3d(0., -0.01, 0.));
      } else if (world.controller(idx_trajectory) == "place") {
        t_pick = 0;
        X_final(2, idx_trajectory) += 0.03;
        redis.set(KEY_CONTROL_POS_TOL, kEpsilonPos);
      } else if (world.controller(idx_trajectory) == "push_1") {
        t_pick = 0;
        X_final.block<2,1>(0, idx_trajectory) += Eigen::Vector2d(0.03, 0.1);
        redis.set(KEY_CONTROL_POS_TOL, kEpsilonPos);
      } else if (world.controller(idx_trajectory) == "push_2") {
        redis.set(KEY_CONTROL_POS_TOL, 3 * kEpsilonPos);
      } else if (world.controller(idx_trajectory) == "cart_pos") {
        redis.set(KEY_CONTROL_POS_TOL, 3 * kEpsilonPos);
      } else {
        redis.set(KEY_CONTROL_POS_TOL, kEpsilonPos);
      }
      redis.set(KEY_CONTROL_POS_VEL_TOL, kEpsilonVelPos);
      std::cout << idx_trajectory << ": " << world.controller(idx_trajectory) << "("
                << world.control_frame(idx_trajectory) << ", "
                << world.target_frame(idx_trajectory) << "):\t"
                << X_final.col(idx_trajectory).transpose() << std::endl;

      ee_objects = ComputeCollisionPairs(world, idx_trajectory);
      const std::string& controller_next = world.controller(idx_trajectory);
      // if (controller_next == "pick") {
      //   redis.set(KEY_CONTROL_POS_TOL, 2 * kEpsilonPos);
      // } else {
      // }
      redis.commit();
      continue;
      // TrajectoryOptimizationThread(&world, &X_final, &sim, &g_runloop);
    }

    bool is_collision_detected = false;
    double dist_proximity = 5e-2;
    Eigen::Vector3d dx_collision;
    Eigen::Vector2d kp_kv(0., 20.);
    for (const std::string& ee : ee_objects.first) {
      const Object3& rb_ee = sim.objects->at(ee);
      for (const std::string& object : ee_objects.second) {
        const Object3& rb = sim.objects->at(object);
        const auto contact = ncollide3d::query::contact(rb_ee.T_to_parent(), *rb_ee.collision,
                                                        rb.T_to_parent(), *rb.collision, dist_proximity);
        if (!contact) continue;
        is_collision_detected = true;

        if (contact->depth <= 0.) {
          // Close proximity
          dist_proximity = -contact->depth;
          dx_collision = contact->world2 - contact->world1;
        } else if (contact->depth > 0.) {
          // Penetrating
          // if (kp_kv(0) == 0.) {
          //   dx_collision.setZero();
          //   dist_proximity = 0.;
          //   kp_kv(0) = -80.;
          // }
          // dx_collision += contact->world1 - contact->world2;
        }
      }
    }
    if (is_collision_detected) {
      const Eigen::Vector3d x = spatial_dyn::Position(ab, -1, ee_offset);
      redis_robot.mset(std::make_pair(KEY_COLLISION_POS, dx_collision + x),
                 std::make_pair(KEY_COLLISION_ACTIVE, is_collision_detected),
                 std::make_pair(KEY_COLLISION_KP_KV, kp_kv));
      if (kp_kv(0) != 0. && HasVelocityConverged(ab, ee_offset, 0.000001, 0.000001) &&
          world.controller(idx_trajectory) != "push") {
        Eigen::Vector3d x_traj = Eigen::Vector3d::Zero();
        sim.mtx_plan.lock();
        if (sim.X_plan.cols() > 1) x_traj = sim.X_plan.block<3,1>(0, 1);
        sim.mtx_plan.unlock();
        if (x_traj.squaredNorm() > 0.) x_traj = T_target_to_world * x_traj;
        // std::cout << ctrl_utils::OrthogonalProjection(x_traj, x_des).transpose() << std::endl;
        x_des = x_traj;
        x_des += ctrl_utils::OrthogonalProjection(x_traj, x_des);
      }
    } else {
      redis_robot.set(KEY_COLLISION_ACTIVE, is_collision_detected);
    }
    // for (const auto& key_val : *sim.objects) {
    //   const Object3& rb = key_val.second;
    //   const auto projection = rb.collision->project_point(rb.T_to_parent(), x, true);
    //   if ((x - projection.point).norm() >= 5e-2) continue;
    //   is_collision_detected = true;
    //   redis.mset(std::make_pair("franka_panda::collision::pos", projection.point),
    //              std::make_pair("franka_panda::collision::active", is_collision_detected),
    //              std::make_pair("franka_panda::collision::kp_kv", Eigen::Vector2d(-10., 100.)));
    //   break;
    // }

    redis_robot.set(KEY_CONTROL_POS_DES, x_des);
    redis_robot.set(KEY_CONTROL_ORI_DES, quat_des.coeffs());
    redis_robot.commit();
    redis.set(KEY_CONTROL_POS, spatial_dyn::Position(ab, -1, ee_offset));
    redis.set(KEY_CONTROL_ORI, spatial_dyn::Orientation(ab).coeffs());
    redis.set(KEY_CONTROL_POS_DES, x_des);
    redis.set(KEY_CONTROL_ORI_DES, quat_des.coeffs());
    redis.set(KEY_CONTROL_POS_ERR, spatial_dyn::Position(ab, -1, ee_offset) - x_des);
    redis.set(KEY_CONTROL_ORI_ERR, ctrl_utils::OrientationError(spatial_dyn::Orientation(ab), quat_des));
    redis.set(KEY_CONTROL_DX, spatial_dyn::Jacobian(ab, -1, ee_offset) * ab.dq());
    redis.commit();

    if ((ab.q().array() != ab.q().array()).any()) break;
  }
  m_runloop = false;

  thread_trajectory.join();

  std::cout << "Simulated " << timer.time_sim() << "s in " << timer.time_elapsed() << "s." << std::endl;
  std::cout << std::endl;
}

}  // namespace logic_opt

namespace {

void UpdateObjectStates(ctrl_utils::RedisClient& redis, const logic_opt::World3& world,
                        WorldState& sim, size_t idx_trajectory, const Eigen::MatrixXd& X_optimal,
                        const Eigen::Isometry3d& T_ee_to_world,
                        const redis_gl::simulator::Interaction& interaction) {
  const std::string& control_frame = world.controller_frames(idx_trajectory).first;

  const Eigen::Isometry3d& T_ee_to_world_prev = sim.objects->at(kEeFrame).T_to_parent();
  const Eigen::Isometry3d dT = T_ee_to_world * T_ee_to_world_prev.inverse();

  const ctrl_utils::Tree<std::string, logic_opt::Frame> frame_tree = world.frames(idx_trajectory);
  for (const auto& key_val : frame_tree.descendants(control_frame)) {
    // Only check frames between control frame and ee
    const std::string& frame = key_val.first;
    spatial_dyn::RigidBody& rb = sim.objects->at(frame);
    const Eigen::Isometry3d T_to_world_prev = rb.T_to_parent();
    rb.set_T_to_parent(dT * T_to_world_prev);

    if (frame != kEeFrame) continue;
    redis.set(KEY_OBJECTS_PREFIX + frame + "::pos", rb.T_to_parent().translation());
    redis.set(KEY_OBJECTS_PREFIX + frame + "::ori",
              Eigen::Quaterniond(rb.T_to_parent().linear()).coeffs());
  }

  // Handle interaction
  if (interaction.key_object.empty()) return;
  const std::string frame_interaction = interaction.key_object.substr(KEY_OBJECT_MODELS_PREFIX.length());
  if (sim.objects->find(frame_interaction) != sim.objects->end() &&
      !(frame_tree.contains(frame_interaction) && frame_tree.is_descendant(frame_interaction, kEeFrame))) {
    // Ignore forces applied to frames attached to the robot

    const spatial_dyn::RigidBody& rb = sim.objects->at(frame_interaction);

    // Compute click force
    Eigen::Vector3d pos = rb.T_to_parent().translation();
    Eigen::Quaterniond quat = Eigen::Quaterniond(rb.T_to_parent().linear()).normalized();
    redis_gl::simulator::ClickAdjustPose(interaction, &pos, &quat);
    const Eigen::Isometry3d T_to_world = Eigen::Translation3d(pos) * quat;
    const Eigen::Isometry3d dT = T_to_world * rb.T_to_parent().inverse();

    // Update position of all descendant frames
    for (const auto& key_val : frame_tree.values()) {
      const std::string& frame_descendant = key_val.first;
      if (!frame_tree.is_descendant(frame_descendant, frame_interaction)) continue;
      if (frame_descendant != frame_interaction &&
          frame_descendant == world.control_frame(idx_trajectory)) continue;
      spatial_dyn::RigidBody& rb = sim.objects->at(frame_descendant);

      const Eigen::Isometry3d T_to_world_new = dT * rb.T_to_parent();
      const Eigen::Quaterniond quat_to_world_new = Eigen::Quaterniond(T_to_world_new.linear()).normalized();
      rb.set_T_to_parent(quat_to_world_new, T_to_world_new.translation());
      redis.set(KEY_OBJECTS_PREFIX + frame_descendant + "::pos", T_to_world_new.translation());
      redis.set(KEY_OBJECTS_PREFIX + frame_descendant + "::ori", quat_to_world_new.coeffs());
    }
  }
}

int GripperWidth(double width) {
  return 224 / 0.085 * (0.085 - width) + 16;
};

Eigen::MatrixXd PlanGrasps(const logic_opt::World3& world, const Eigen::MatrixXd& X_optimal) {
  // 0: 0.085
  // 32: 0.075
  // 64: 0.063
  // 96: 0.050
  // 128: 0.037
  // 160: 0.023
  // 192: 0.011
  // 224: 0.
  gripper_widths = std::vector<int>(X_optimal.cols(), 0.);
  Eigen::MatrixXd X_final = X_optimal;
  for (size_t t = 0; t < X_optimal.cols(); t++) {
    if (world.controller(t) == "pick") {
      const std::string frame_control = world.control_frame(t);
      const std::string frame_target = world.target_frame(t);
      const logic_opt::Object3& object = world.objects()->at(frame_target);

      if (object.graphics.front().geometry.type == spatial_dyn::Graphics::Geometry::Type::kBox) {
        X_final.block<2,1>(0, t).setZero();
        gripper_widths[t] = GripperWidth(object.graphics.front().geometry.scale(1));
        continue;
      }

      const Eigen::Isometry3d T_to_parent = world.T_to_parent(frame_control, X_optimal, t);
      const Eigen::Vector3d x_des = T_to_parent.translation();
      std::cout << world.controller(t) << "(" << t << "): " << x_des.transpose() << std::endl;

      // Compute 2d projection
      const auto shape = world.objects()->at(frame_target).collision;
      const auto shape_2d = shape->project_2d();

      // Shift x_des towards center within workspace limits
      Eigen::Vector2d x_des_2d = x_des.head<2>();
      const Eigen::Isometry3d T_parent_to_world = world.T_to_world(*world.frames(t).parent(frame_control), X_optimal, t);
      const auto x_des_world = T_parent_to_world * x_des;
      const auto x_des_limit_world = 0.8 * x_des_world.normalized();
      const Eigen::Vector3d x_des_limit = T_parent_to_world.inverse() * x_des_limit_world;
      const Eigen::Vector3d world_origin = T_parent_to_world.inverse().translation();
      for (size_t i = 0; i < 2; i++) {
        double& x = x_des_2d(i);
        // Use the smaller change between percentage and fixed shortening
        const double ratio = 0.75 * x;
        const double fixed = std::abs(x) < 0.03 ? 0. : x - ctrl_utils::Signum(x) * 0.03;
        x = std::abs(ratio) > std::abs(fixed) ? ratio : fixed;

        // Put x on the correct side of the workspace limit
        if (world_origin(i) > x_des_limit(i)) {
          x = std::max(x, x_des_limit(i));
        } else {
          x = std::min(x, x_des_limit(i));
        }
      }
      std::cout << x_des_2d.transpose() << std::endl;

      // Project x_des onto surface
      const auto proj = shape_2d->project_point(Eigen::Isometry2d::Identity(), x_des_2d, false);

      // Difference between projected point and x_des, pointing towards outside
      const Eigen::Vector2d dir_margin = proj.is_inside ? (proj.point - x_des_2d).normalized()
                                                        : (x_des_2d - proj.point).normalized();

      // Point inside edge
      Eigen::Vector2d point_grasp = proj.is_inside ? x_des_2d
                                                   : (proj.point - 0.001 * dir_margin).eval();
      std::cout << point_grasp.transpose() << std::endl;

      // Intersect ray from point inside to surface
      const ncollide2d::query::Ray ray_outside(point_grasp, dir_margin);
      const auto intersect_outside = shape_2d->toi_and_normal_with_ray(Eigen::Isometry2d::Identity(),
                                                                       ray_outside, false);

      if (intersect_outside) {
        // Find normal pointing towards outside
        const Eigen::Vector2d normal = (dir_margin.dot(intersect_outside->normal) > 0. ? 1. : -1.) *
                                       intersect_outside->normal;

        // Intersect ray from point inside to opposite surface
        const ncollide2d::query::Ray ray_opposite(point_grasp, -normal);
        const auto maybe_toi_opposite = shape_2d->toi_with_ray(Eigen::Isometry2d::Identity(),
                                                               ray_opposite, false);
        if (*maybe_toi_opposite) {
          // Push point towards inside by maximum of 0.04
          const double margin = std::min(0.08, *maybe_toi_opposite);
          point_grasp = proj.point + 0.5 * (ray_opposite.point_at(margin) - proj.point);
        }
      }
      std::cout << point_grasp.transpose() << std::endl;

      constexpr size_t kNumAngles = 8;
      double min_width = std::numeric_limits<double>::infinity();
      double min_angle;
      for (size_t i = 0; i < kNumAngles; i++) {
        // Angle defined along y-axis of gripper
        const double angle = i * M_PI / kNumAngles;
        const Eigen::Vector2d dir(std::sin(angle), -std::cos(angle));

        // Test for intersection from pads of gripper to grasp point
        const ncollide2d::query::Ray ray_1(point_grasp + dir, -dir);
        const ncollide2d::query::Ray ray_2(point_grasp - dir, dir);
        const auto intersect_1 = shape_2d->toi_and_normal_with_ray(Eigen::Isometry2d::Identity(), ray_1, true);
        const auto intersect_2 = shape_2d->toi_and_normal_with_ray(Eigen::Isometry2d::Identity(), ray_2, true);
        if (!intersect_1 || !intersect_2) continue;

        // Make sure force closure is feasible
        const double force_closure = intersect_1->normal.dot(intersect_2->normal);
        if (force_closure > -M_PI / 8.) continue;

        // Find width of grasp
        const double toi_from_x_des_1 = 1. - intersect_1->toi;
        const double toi_from_x_des_2 = 1. - intersect_2->toi;
        const double width = toi_from_x_des_1 + toi_from_x_des_2;
        if (width < min_width) {
          min_width = width;
          min_angle = angle;
        }
      }
      gripper_widths[t] = GripperWidth(min_width);
      if (min_width == std::numeric_limits<double>::infinity()) {
        throw std::runtime_error("ExecuteOpspaceController(): toi failed in grasp.");
      }

      X_final.block<2,1>(0, t) = point_grasp;
      X_final(5, t) = min_angle;
    } else if (world.controller(t) == "place") {
      const std::string frame_control = world.control_frame(t);
      const std::string frame_target = world.target_frame(t);
      const logic_opt::Object3& object = world.objects()->at(frame_target);

      if (object.graphics.front().geometry.type == spatial_dyn::Graphics::Geometry::Type::kBox) {
        Eigen::Array2d pos_new = X_final.block<2,1>(0, t).array() - 0.05;
        X_final.block<2,1>(0, t) = (pos_new < 0.).select(0., pos_new);
        continue;
      }
    }
  }
  return X_final;
}

std::map<size_t, std::pair<Eigen::MatrixXd, Eigen::MatrixXd>>
ComputeThrowTrajectories(spatial_dyn::ArticulatedBody& ab, const logic_opt::World3& world,
                         const Eigen::MatrixXd& X_optimal) {
  // End-effector parameters
  const Eigen::Isometry3d& T_ee = world.objects()->at(kEeFrame).T_to_parent();
  Eigen::Quaterniond quat_ee(T_ee.linear());
  Eigen::Ref<const Eigen::Vector3d> ee_offset = T_ee.translation();

  std::map<size_t, std::pair<Eigen::MatrixXd, Eigen::MatrixXd>> throw_trajectories;

  // Optimize trajectory
  for (size_t t = 1; t < X_optimal.cols(); t++) {
    if (world.controller(t) == "throw") {
      // Controller frames
      const std::pair<std::string, std::string>& controller_frames = world.controller_frames(t);
      const std::string& control_frame = controller_frames.first;
      const std::string& target_frame = controller_frames.second;

      const Eigen::Isometry3d T_control_to_ee_0 = quat_ee * world.T_to_frame(control_frame, kEeFrame, X_optimal, t-1);
      const Eigen::Isometry3d T_target_to_world_0 = world.T_to_world(control_frame, X_optimal, t-1);
      const Eigen::Isometry3d T_control_to_target_0 = world.T_control_to_target(X_optimal, t-1);
      const Eigen::Isometry3d T_control_to_world_0 = T_target_to_world_0 * T_control_to_target_0;

      const Eigen::Isometry3d T_obj_to_world = T_target_to_world_0 * T_control_to_target_0;
      const Eigen::Isometry3d T_des_to_world_0 = T_target_to_world_0 * T_control_to_target_0 * T_control_to_ee_0.inverse();
      const Eigen::Quaterniond quat_0(T_des_to_world_0.linear());

      // TODO: from perception
      const Eigen::Isometry3d T_control_to_ee = quat_ee * world.T_to_frame(control_frame, kEeFrame, X_optimal, t);
      const Eigen::Isometry3d T_target_to_world = world.T_to_world(target_frame, X_optimal, t);
      const Eigen::Isometry3d T_control_to_target = world.T_control_to_target(X_optimal, t);
      const Eigen::Isometry3d T_control_to_world = T_target_to_world * T_control_to_target;

      // Prepare position-orientation task
      const Eigen::Isometry3d T_des_to_world = T_target_to_world * T_control_to_target * T_control_to_ee.inverse();

      const Eigen::Vector3d offset = T_control_to_ee.translation() + T_ee.translation();

      const Eigen::VectorXd q_0 = spatial_dyn::InverseKinematics(ab, T_target_to_world_0.translation(), quat_0, -1, offset);

      throw_trajectories[t] = logic_opt::ThrowConstraintScp(ab, q_0, T_control_to_world.translation(), offset);
    }
  }

  return throw_trajectories;
}

// Inside control loop for throw:
    // if (ddx_dw.norm() < 0.001) {
    //   if (idx_trajectory < X_final.cols() - 1) {
    //     idx_trajectory++;
    //     if (world.controller(idx_trajectory) == "throw") {
    //       // Controller frames
    //       const std::pair<std::string, std::string>& controller_frames = world.controller_frames(idx_trajectory);
    //       const std::string& control_frame = controller_frames.first;

    //       Eigen::MatrixXd Q, X;
    //       std::tie(Q, X) = throw_trajectories[idx_trajectory];

    //       redis.set(KEY_CONTROL_POS, T_des_to_world.translation());
    //       redis.commit();

    //       const Eigen::VectorXd q_des = Q.col(0);
    //       while (g_runloop) {
    //         timer.Sleep();

    //         std::future<Eigen::Vector2d> fut_kp_kv_joint = redis.get<Eigen::Vector2d>(KEY_KP_KV_JOINT);
    //         auto fut_interaction  = redis.get<redis_gl::simulator::Interaction>(KEY_WEB_INTERACTION);
    //         redis.commit();

    //         Eigen::VectorXd q_err;
    //         const Eigen::VectorXd ddq = ctrl_utils::PdControl(ab.q(), q_des, ab.dq(), fut_kp_kv_joint.get(), 0, &q_err);
    //         if (q_err.norm() < 1e-3) break;
    //         static spatial_dyn::InverseDynamicsOptions options;
    //         options.centrifugal_coriolis = true;
    //         options.gravity = true;
    //         const Eigen::VectorXd tau = spatial_dyn::InverseDynamics(ab, ddq, {}, options);

    //         const redis_gl::simulator::Interaction interaction = fut_interaction.get();
    //         const auto f_ext = redis_gl::simulator::ComputeExternalForces(kModelKeys, ab, interaction);
    //         spatial_dyn::Integrate(ab, tau, timer.dt(), f_ext);

    //         // Update object states
    //         const Eigen::Isometry3d& T_ee_to_world = ab.T_to_world(-1) * T_ee;
    //         UpdateObjectStates(redis, world, sim_objects_abs, idx_trajectory, X_optimal, T_ee_to_world, interaction);

    //         redis.set(KEY_SENSOR_Q, ab.q());
    //         redis.commit();
    //       }

    //       // ctrl_utils::Timer timer_throw(100);
    //       for (size_t t = 0; t < Q.cols(); t++) {
    //         if (t == Q.cols() - 1) {
    //           timer.Sleep();
    //           if (!g_runloop) break;
    //           ab.set_q(Q.col(t));

    //           const Eigen::Isometry3d& T_ee_to_world = ab.T_to_world(-1) * T_ee;
    //           UpdateObjectStates(redis, world, sim_objects_abs, idx_trajectory, X_optimal, T_ee_to_world, interaction);

    //           redis.set(KEY_SENSOR_Q, ab.q());
    //           redis.set(KEY_TRAJ_POS, spatial_dyn::Position(ab));
    //           redis.commit();
    //           continue;
    //         }
    //         for (double dt = 0.; dt < 1.; dt += 0.1) {
    //           timer.Sleep();
    //           // timer_throw.Sleep();
    //           if (!g_runloop) break;

    //           ab.set_q((1 - dt) * Q.col(t) + dt * Q.col(t+1));

    //           const Eigen::Isometry3d& T_ee_to_world = ab.T_to_world(-1) * T_ee;
    //           UpdateObjectStates(redis, world, sim_objects_abs, idx_trajectory, X_optimal, T_ee_to_world, interaction);

    //           redis.set(KEY_SENSOR_Q, ab.q());
    //           redis.set(KEY_TRAJ_POS, spatial_dyn::Position(ab));
    //           redis.commit();
    //         }
    //       }
    //       for (size_t t = 0; t < X.cols(); t++) {
    //         if (t == X.cols() - 1) {
    //           timer.Sleep();
    //           if (!g_runloop) break;

    //           spatial_dyn::RigidBody& rb = sim_objects_abs.at(control_frame);
    //           Eigen::Isometry3d T_to_world = rb.T_to_parent();
    //           T_to_world.translation() = X.col(t);
    //           rb.set_T_to_parent(T_to_world);

    //           redis.set(KEY_OBJECTS_PREFIX + control_frame + "::pos", rb.T_to_parent().translation());
    //           redis.set(KEY_OBJECTS_PREFIX + control_frame + "::ori", Eigen::Quaterniond(rb.T_to_parent().linear()).coeffs());
    //           redis.commit();
    //           continue;
    //         }
    //         for (double dt = 0.; dt < 1.; dt += 0.1) {
    //           timer.Sleep();
    //           // timer_throw.Sleep();
    //           if (!g_runloop) break;

    //           spatial_dyn::RigidBody& rb = sim_objects_abs.at(control_frame);
    //           Eigen::Isometry3d T_to_world = rb.T_to_parent();
    //           T_to_world.translation() = (1 - dt) * X.col(t) + dt * X.col(t+1);
    //           rb.set_T_to_parent(T_to_world);

    //           redis.set(KEY_OBJECTS_PREFIX + control_frame + "::pos", rb.T_to_parent().translation());
    //           redis.set(KEY_OBJECTS_PREFIX + control_frame + "::ori", Eigen::Quaterniond(rb.T_to_parent().linear()).coeffs());
    //           redis.commit();
    //         }
    //       }
    //       idx_trajectory++;
    //     }
    //   } else {
    //     break;
    //   }
    // }


}  // namespace<|MERGE_RESOLUTION|>--- conflicted
+++ resolved
@@ -81,7 +81,7 @@
 const Eigen::Vector3d kFrankaGripperOffset  = Eigen::Vector3d(0., 0., 0.1034);
 const Eigen::Vector3d kRobotiqGripperOffset = Eigen::Vector3d(0., 0., 0.144);  // Ranges from 0.130 to 0.144
 const Eigen::Vector3d kEpsilonPos = Eigen::Vector3d(0.02, 0.02, 0.01);
-const double kEpsilonOri    = 0.5;
+const double kEpsilonOri    = 0.1;
 const double kEpsilonVelPos = 0.02;
 const double kEpsilonVelOri = 0.05;
 const double kMaxErrorPos   = 80 * 0.04;
@@ -89,11 +89,10 @@
 
 const std::string kEeFrame = "ee";
 
-<<<<<<< HEAD
+const std::set<std::string> tracked_objects = { "hook", "box_1", "box_2", "box_3", "shelf", "platform_left", "platform_middle", "platform_right" };
+
 std::vector<int> gripper_widths;
 
-=======
->>>>>>> 0bf8b773
 std::unique_ptr<ncollide3d::shape::Shape>
 MakeCollision(const spatial_dyn::Graphics::Geometry& geometry) {
   switch (geometry.type) {
@@ -115,12 +114,8 @@
 
 struct WorldState {
 
-<<<<<<< HEAD
-  WorldState(const std::map<std::string, logic_opt::Object3>& objects_in) {
-=======
   WorldState(const logic_opt::World3& world) {
     const std::map<std::string, logic_opt::Object3>& objects_in = *world.objects();
->>>>>>> 0bf8b773
     objects = std::make_shared<std::map<std::string, logic_opt::Object3>>();
     for (const auto& key_val : objects_in) {
       const std::string& name_object = key_val.first;
@@ -128,13 +123,10 @@
       const logic_opt::Object3& rb = key_val.second;
       objects->emplace(name_object, rb);
 
-<<<<<<< HEAD
-=======
       logic_opt::Object3& object = objects->at(name_object);
       const Eigen::Isometry3d T_to_world = world.T_to_world(name_object, Eigen::MatrixXd::Zero(6, world.num_timesteps()), 0);
       object.set_T_to_parent(T_to_world);
 
->>>>>>> 0bf8b773
       if (rb.graphics.empty()) continue;
 
       std::shared_ptr<ncollide3d::shape::Shape> collision;
@@ -150,11 +142,7 @@
                             MakeCollision(graphics.geometry));
       }
       collision = std::make_unique<ncollide3d::shape::Compound>(std::move(shapes));
-<<<<<<< HEAD
-      objects->at(name_object).collision = std::move(collision);
-=======
       object.collision = std::move(collision);
->>>>>>> 0bf8b773
     }
   }
 
@@ -216,7 +204,7 @@
   redis_gl::simulator::RegisterResourcePath(redis, (std::filesystem::current_path() / kPathResources).string());
   for (const std::pair<std::string, spatial_dyn::RigidBody>& key_val : *world.objects()) {
     const std::string& frame = key_val.first;
-    if (frame == "hook" || frame == "box_1" || frame == "box_2" || frame == "box_3" || frame == "shelf") continue;
+    if (tracked_objects.find(frame) != tracked_objects.end()) continue;
     // if (frame == kEeFrame) continue;
     const spatial_dyn::RigidBody& object = key_val.second;
     redis_gl::simulator::ObjectModel object_model;
@@ -394,11 +382,7 @@
   // Eigen::Ref<const Eigen::Vector3d> ee_offset = T_ee.translation();
 
   // Create sim world
-<<<<<<< HEAD
-  WorldState sim(*world.objects());
-=======
   WorldState sim(world);
->>>>>>> 0bf8b773
   std::thread thread_trajectory;
 
   size_t idx_trajectory = 0;
@@ -428,6 +412,15 @@
     // std::future<Eigen::Vector4d> fut_quat_control = redis.get<Eigen::Vector4d>(KEY_OBJECTS_PREFIX + control_frame + "::ori");
     std::future<Eigen::Vector3d> fut_pos_target = redis.get<Eigen::Vector3d>(KEY_OBJECTS_PREFIX + target_frame + "::pos");
     std::future<Eigen::Vector4d> fut_quat_target = redis.get<Eigen::Vector4d>(KEY_OBJECTS_PREFIX + target_frame + "::ori");
+
+    std::map<std::string, std::pair<std::future<Eigen::Vector3d>, std::future<Eigen::Vector4d>>> fut_poses;
+    for (const std::string& name_object : tracked_objects) {
+      if (name_object == control_frame || name_object == target_frame) continue;
+      fut_poses.emplace(name_object,
+                        std::make_pair<std::future<Eigen::Vector3d>, std::future<Eigen::Vector4d>>(
+                            redis.get<Eigen::Vector3d>(KEY_OBJECTS_PREFIX + name_object + "::pos"),
+                            redis.get<Eigen::Vector4d>(KEY_OBJECTS_PREFIX + name_object + "::ori")));
+    }
     redis.commit();
     redis_robot.commit();
 
@@ -470,6 +463,13 @@
     if (target_frame != World3::kWorldFrame) {
       sim.objects->at(target_frame).set_T_to_parent(T_target_to_world);
     }
+    for (auto& key_val : fut_poses) {
+      const std::string& name_object = key_val.first;
+      auto& pos_quat = key_val.second;
+      if (sim.objects->find(name_object) == sim.objects->end()) continue;
+      sim.objects->at(name_object).set_T_to_parent(Eigen::Quaterniond(pos_quat.second.get()),
+                                                   pos_quat.first.get());
+    }
     UpdateObjectStates(redis, world, sim, idx_trajectory, X_final, T_grasp_to_world,
                        fut_interaction.get());
     sim.objects->at(kEeFrame).set_T_to_parent(T_grasp_to_world);
@@ -492,12 +492,20 @@
     if (HasConverged(ab, x_des, quat_des, ee_offset, fut_eps_pos.get(),
                      eps_vel_pos, fut_eps_ori.get(), eps_vel_ori)) {
       static size_t t_pick;
+      static Eigen::Vector6d X_saved;
       const std::string& controller = world.controller(idx_trajectory);
       std::string gripper_status = "done";
       if (controller == "place") {
         if (t_pick == 0) {
           t_pick++;
-          std::cout << "next" << std::endl;
+          std::cout << "next 1" << std::endl;
+          X_final.col(idx_trajectory) = X_saved;
+          X_final(2, idx_trajectory) += 0.03;
+          redis.set(KEY_CONTROL_POS_TOL, kEpsilonPos);
+          continue;
+        } else if (t_pick == 1) {
+          t_pick++;
+          std::cout << "next 2" << std::endl;
           X_final(2, idx_trajectory) -= 0.03;
           redis.set(KEY_CONTROL_POS_TOL, kEpsilonPos + Eigen::Vector3d(0.01, 0.01, 0.));
           continue;
@@ -516,6 +524,10 @@
         std::cout << "Closing gripper to " << gripper_widths[idx_trajectory] << "... " << std::endl;
         gripper_status = redis.sync_request<std::string>(KEY_GRIPPER_COMMAND, gripper_widths[idx_trajectory], KEY_GRIPPER_STATUS);
         std::cout << "Done." << std::endl;
+          // t_pick++;
+          // X_final(2, idx_trajectory) += 0.03;
+          // redis.set(KEY_CONTROL_POS_TOL, kEpsilonPos + Eigen::Vector3d(0.03, 0.03, 0.));
+          // continue;
       } else if (controller == "push_1") {
         if (t_pick == 0) {
           t_pick++;
@@ -539,19 +551,30 @@
         X_final(2, idx_trajectory) += 0.05;
         redis.set(KEY_CONTROL_POS_TOL, kEpsilonPos + Eigen::Vector3d(0., -0.01, 0.));
       } else if (world.controller(idx_trajectory) == "place") {
+        const std::string control_frame = world.control_frame(idx_trajectory);
+        const std::string target_frame = world.target_frame(idx_trajectory);
+        const Eigen::Isometry3d& T_control_to_world = sim.objects->at(control_frame).T_to_parent();
+        const Eigen::Isometry3d& T_target_to_world = sim.objects->at(target_frame).T_to_parent();
+        const Eigen::Isometry3d T_control_to_target = T_target_to_world.inverse() * T_control_to_world;
+        X_saved = X_final.col(idx_trajectory);
+        X_final.col(idx_trajectory) = ctrl_utils::Log(T_control_to_target) + Eigen::Vector6d(0., 0., 0.03, 0., 0., 0.);
         t_pick = 0;
-        X_final(2, idx_trajectory) += 0.03;
-        redis.set(KEY_CONTROL_POS_TOL, kEpsilonPos);
+        redis.set(KEY_CONTROL_POS_TOL, kEpsilonPos + Eigen::Vector3d(0.03, 0.03, 0.));
+        redis.set(KEY_CONTROL_ORI_TOL, kEpsilonOri);
       } else if (world.controller(idx_trajectory) == "push_1") {
         t_pick = 0;
         X_final.block<2,1>(0, idx_trajectory) += Eigen::Vector2d(0.03, 0.1);
-        redis.set(KEY_CONTROL_POS_TOL, kEpsilonPos);
+        redis.set(KEY_CONTROL_POS_TOL, 2 * kEpsilonPos);
+        redis.set(KEY_CONTROL_ORI_TOL, 3 * kEpsilonOri);
       } else if (world.controller(idx_trajectory) == "push_2") {
         redis.set(KEY_CONTROL_POS_TOL, 3 * kEpsilonPos);
+        redis.set(KEY_CONTROL_ORI_TOL, 3 * kEpsilonOri);
       } else if (world.controller(idx_trajectory) == "cart_pos") {
         redis.set(KEY_CONTROL_POS_TOL, 3 * kEpsilonPos);
+        redis.set(KEY_CONTROL_ORI_TOL, kEpsilonOri);
       } else {
         redis.set(KEY_CONTROL_POS_TOL, kEpsilonPos);
+        redis.set(KEY_CONTROL_ORI_TOL, kEpsilonOri);
       }
       redis.set(KEY_CONTROL_POS_VEL_TOL, kEpsilonVelPos);
       std::cout << idx_trajectory << ": " << world.controller(idx_trajectory) << "("
@@ -598,11 +621,11 @@
         }
       }
     }
-    if (is_collision_detected) {
+    if (is_collision_detected && world.controller(idx_trajectory) != "push_1" && world.controller(idx_trajectory) != "push_2") {
       const Eigen::Vector3d x = spatial_dyn::Position(ab, -1, ee_offset);
-      redis_robot.mset(std::make_pair(KEY_COLLISION_POS, dx_collision + x),
-                 std::make_pair(KEY_COLLISION_ACTIVE, is_collision_detected),
-                 std::make_pair(KEY_COLLISION_KP_KV, kp_kv));
+      // redis_robot.mset(std::make_pair(KEY_COLLISION_POS, dx_collision + x),
+      //            std::make_pair(KEY_COLLISION_ACTIVE, is_collision_detected),
+      //            std::make_pair(KEY_COLLISION_KP_KV, kp_kv));
       if (kp_kv(0) != 0. && HasVelocityConverged(ab, ee_offset, 0.000001, 0.000001) &&
           world.controller(idx_trajectory) != "push") {
         Eigen::Vector3d x_traj = Eigen::Vector3d::Zero();
@@ -615,7 +638,7 @@
         x_des += ctrl_utils::OrthogonalProjection(x_traj, x_des);
       }
     } else {
-      redis_robot.set(KEY_COLLISION_ACTIVE, is_collision_detected);
+      redis_robot.set(KEY_COLLISION_ACTIVE, false);
     }
     // for (const auto& key_val : *sim.objects) {
     //   const Object3& rb = key_val.second;
@@ -733,6 +756,8 @@
 
       if (object.graphics.front().geometry.type == spatial_dyn::Graphics::Geometry::Type::kBox) {
         X_final.block<2,1>(0, t).setZero();
+        X_final(1, t) = 0.01;
+        X_final(5, t) = 0;
         gripper_widths[t] = GripperWidth(object.graphics.front().geometry.scale(1));
         continue;
       }
